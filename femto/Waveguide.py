--- conflicted
+++ resolved
@@ -601,10 +601,7 @@
             pitch=0.080,
             int_dist=0.007,
             lsafe=3,
-<<<<<<< HEAD
-=======
             flip_x=True,
->>>>>>> 7b635135
     )
 
     increment = [PARAMETERS_WG.lsafe, 0, 0]
