import os
from collections import deque
from contextlib import contextmanager
from copy import deepcopy
from itertools import zip_longest
from operator import add
from pathlib import Path

import numpy as np

from femto.helpers import dotdict, listcast

try:
    from typing import Self
except ImportError:
    from typing_extensions import Self
from typing import List

from femto import Trench, TrenchColumn
from femto.Parameters import GcodeParameters


class PGMCompiler(GcodeParameters):
    """
    Class representing a PGM Compiler.
    """

    def __init__(self, param: dict):
        super().__init__(**param)

        self._instructions = deque()
        self._total_dwell_time = 0.0
        self._shutter_on = False
        self._mode_abs = True
        self._loaded_files = []

    @property
    def tdwell(self) -> float:
        return self._total_dwell_time

    def __enter__(self):
        """
        Context manager entry

        :return: Self

        Can be use like:
        ::
            with femto.PGMCompiler(filename, ind_rif) as gc:
                <code block>
        """
        self.header()
        self.dwell(1.0)
        if self.aerotech_angle:
            self._enter_axis_rotation(angle=self.aerotech_angle)
        return self

    def __exit__(self, exc_type, exc_value, traceback):
        """
        Context manager exit

        :return: None
        """

        if self.aerotech_angle:
            self._exit_axis_rotation()
            self._instructions.append('\n')
        if self.home:
            self.go_init()
        self.close()

    # Methods
    def header(self):
        """
        The function print the header file of the G-Code file. The user can specify the fabrication line to work in
        ``CAPABLE`` or ``FIRE LINE1`` as parameter when the G-Code Compiler obj is instantiated.

        :return: None
        """
        if self.lab.upper() not in ['CAPABLE', 'FIRE']:
            raise ValueError(f'Fabrication line should be CAPABLE or FIRE. Given {self.lab.upper()}.')

        if self.lab.upper() == 'CAPABLE':
            with open(os.path.join(self.CWD, 'utils', 'header_capable.txt')) as fd:
                self._instructions.extend(fd.readlines())
        else:
            with open(os.path.join(self.CWD, 'utils', 'header_fire.txt')) as fd:
                self._instructions.extend(fd.readlines())

    def dvar(self, variables: List[str]):
        """
        Adds the declaration of variables in a G-Code file.

        :param variables: List of G-Code variables
        :type variables: List[str]
        :return: None
        """
        args = ' '.join(["${}"] * len(variables)).format(*variables)
        self._instructions.appendleft(f'DVAR {args}\n')

    def mode(self, mode: str = 'ABS'):
        if mode.upper() not in ['ABS', 'INC']:
            raise ValueError(f'Mode should be either ABSOLUTE (ABS) or INCREMENTAL (INC). {mode} was given.')
        if mode.upper() == 'ABS':
            self._instructions.append('ABSOLUTE\n')
            self._mode_abs = True
        else:
            self._instructions.append('INCREMENTAL\n')
            self._mode_abs = False

    def comment(self, comstring: str):
        """
        Adds a comment to a G-Code file.

        :param comstring: Content of the comment (without line-break character).
        :type comstring: str
        :return: None
        """
        if comstring:
            self._instructions.append(f'\n; {comstring}\n')
        else:
            self._instructions.append('\n')

    def shutter(self, state: str):
        """
        Adds the instruction to open (close) the shutter to a G-Code file only when necessary.
        The user specifies the state and the function compare it to the current state of the shutter (which is
        tracked internally during the compilation of the .pgm file). The instruction is printed to file only if the
        new state differs from the current one.

        :param state: New state of the shutter. ``ON`` or ``OFF``
        :type state: str
        :return: None

        :raise ValueError: Shutter state not valid.
        """
        if state.upper() not in ['ON', 'OFF']:
            raise ValueError(f'Shutter state should be ON or OFF. Given {state.upper()}.')

        if state.upper() == 'ON' and self._shutter_on is False:
            self._shutter_on = True
            self._instructions.append('\nPSOCONTROL X ON\n')
        elif state.upper() == 'OFF' and self._shutter_on is True:
            self._shutter_on = False
            self._instructions.append('\nPSOCONTROL X OFF\n')
        else:
            pass

    def dwell(self, pause: float):
        """
        Adds pause instruction to a G-Code file.

        :param pause: Value of the pause time [s].
        :type pause: float
        :return: None
        """
        self._instructions.append(f'DWELL {pause}\n\n')
        self._total_dwell_time += float(pause)

    def set_home(self, home_pos: List[float]):
        """
        Defines a preset position or a software home position to the one specified in the input list.
        To exclude a variable set it to None.

        :param home_pos: Ordered coordinate list that specifies software home position [mm].
        ::
            ``home_pos[0]`` -> X
            ``home_pos[1]`` -> Y
            ``home_pos[2]`` -> Z
        :type home_pos: List[float]
        :return: None

        :raise ValueError: Final position is not valid.
        """
        if np.size(home_pos) != 3:
            raise ValueError(f'Given final position is not valid. 3 values required, given {np.size(home_pos)}.')

        args = self._format_args(*home_pos)
        self._instructions.append(f'G92 {args}\n')

    def homing(self):
        """
        Utility function to return to the origin (0,0,0) with shutter OFF.

        :return: None
        """
        self.comment('HOMING')
        self.move_to([0, 0, 0])

    def go_init(self):
        """
        Utility function to return to the initial point of fabrication (-2,0,0) with shutter OFF.

        :return: None
        """
        self.move_to([-2, 0, 0])

    def move_to(self, position: List[float], speedpos: float = 5):
        """
        Utility function to move to a given position with the shutter OFF. The user can specify the target position
        and the positioning speed.

        :param position: Ordered coordinate list that specifies the target position [mm].
            position[0] -> X
            position[1] -> Y
            position[2] -> Z
        :type position: List[float]
        :param speedpos: Positioning speed [mm/s]. The default is 5 mm/s.
        :type speedpos: float
        :return: None
        """
        if np.size(position) != 3:
            raise ValueError(f'Given final position is not valid. 3 values required, given {np.size(position)}.')

        if self._shutter_on is True:
            self.shutter('OFF')

        args = self._format_args(*position, speedpos)
        self._instructions.append(f'LINEAR {args}\n')
        self.dwell(self.long_pause)

    @contextmanager
    def axis_rotation(self):
        self._enter_axis_rotation()
        try:
            yield
        finally:
            self._exit_axis_rotation()

    @contextmanager
    def for_loop(self, var: str, num: int):
        """
        Context manager that manages a FOR loop in a G-Code file.

        :param var: Name of the variable used for iteration.
        :type var: str
        :param num: Number of iterations.
        :type num: int
        :return: None
        """
        if num is None:
            raise ValueError('Number of iterations is None. Set the num_scan attribute in Waveguide obj.')
        if num == 0:
            raise ValueError('Number of iterations is 0. Set num_scan >= 1.')
        self._instructions.append(f'FOR ${var} = 0 TO {num - 1}\n')
        _temp_dt = self._total_dwell_time
        try:
            yield
        finally:
            self._instructions.append(f'NEXT ${var}\n\n')
            _dt_forloop = self._total_dwell_time - _temp_dt
            # pauses should be multiplied by number of cycles as well
            self._total_dwell_time += num * _dt_forloop

    @contextmanager
    def repeat(self, num: int):
        """
        Context manager that manages a REPEAT loop in a G-Code file.

        :param num: Number of iterations.
        :type num: int
        :return: None
        """
        if num is None:
            raise ValueError('Number of iterations is None. Set the `scan` attribute in Waveguide obj.')
        if num == 0:
            raise ValueError('Number of iterations is 0. Set "scan" >= 1.')
        if num != 1:
            self._instructions.append(f'REPEAT {num}\n')
        _temp_dt = self._total_dwell_time
        try:
            yield
        finally:
            if num != 1:
                self._instructions.append('ENDREPEAT\n\n')
            _dt_repeat = self._total_dwell_time - _temp_dt
            # pauses should be multiplied by number of cycles as well
            self._total_dwell_time += num * _dt_repeat

    def tic(self):
        """
        Print the current time (hh:mm:ss) in message panel. The function is intended to be used before the execution
        of an operation or script to measure its time performances.

        :return: None
        """
        self._instructions.append('MSGDISPLAY 1, "INIZIO #TS"\n\n')

    def toc(self):
        """
        Print the current time (hh:mm:ss) in message panel. The function is intended to be used after the execution
        of an operation or script to measure its time performances.

        :return: None
        """
        self._instructions.append('MSGDISPLAY 1, "FINE   #TS"\n')
        self._instructions.append('MSGDISPLAY 1, "---------------------"\n')
        self._instructions.append('MSGDISPLAY 1, " "\n\n')

    def load_program(self, filename: str, task_id: int = 0):
        """
        Adds the instruction to LOAD a program in a G-Code file.

        :param filename: Name of the file that have to be loaded.
        :type filename: str
        :param task_id: ID of the task associated to the process.
        :type task_id: int
        :return: None
        """
        file = self._parse_filepath(filename, extension='pgm')
        self._instructions.append(f'PROGRAM {task_id} LOAD "{file}"\n')
        self._loaded_files.append(file.stem)

    def remove_program(self, filename: str, task_id: int = 0):
        """
        Adds the instruction to REMOVE a program from memory buffer in a G-Code file.

        :param filename: Name of the file to remove.
        :type filename: str
        :param task_id: ID of the task associated to the process.
        :type task_id: int
        :return: None
        """
        file = self._parse_filepath(filename, extension='pgm')
        self.programstop(task_id)
        self._instructions.append(f'REMOVEPROGRAM "{file}"\n')
        self._loaded_files.remove(file.stem)

    def farcall(self, filename: str):
        """
        Adds the FARCALL instruction in a G-Code file.

        :param filename: Name of the file to call.
        :type filename: str
        :return: None
        """
        file = self._parse_filepath(filename)
        if file.stem not in self._loaded_files:
            raise FileNotFoundError(f'{file} not loaded. Cannot load it.')
        self.dwell(self.short_pause)
        self._instructions.append(f'FARCALL "{file}"\n')

    def programstop(self, task_id: int = 0):
        self._instructions.append(f'PROGRAM {task_id} STOP\n')
        self._instructions.append(f'WAIT (TASKSTATUS({task_id}, DATAITEM_TaskState) == TASKSTATE_Idle) -1\n')

    def buffercall(self, filename: str, task_id: int = 0):
        """
        Adds the BUFFEREDRUN instruction in a G-Code file.

        :param filename: Name of the file to call.
        :type filename: str
        :param task_id: ID of the task associated to the process.
        :type task_id: int
        :return: None
        """
        file = self._parse_filepath(filename)
        if file.stem not in self._loaded_files:
            raise FileNotFoundError(f'{file} not loaded. Cannot load it.')
        self._instructions.append(f'PROGRAM {task_id} BUFFEREDRUN "{file}"\n')

    def chiamatutto(self, filenames: List[str], task_id: List[int] = 0):
        for (fpath, t_id) in zip_longest(listcast(filenames), listcast(task_id), fillvalue=0):
            _, fn = os.path.split(fpath)
            self.load_program(fpath, t_id)
            self.farcall(fn)
            self.remove_program(fn, t_id)
            self.dwell(self.long_pause)
            self.instruction('\n')

    def write(self, points: np.ndarray):
        """
        The function convert the quintuple (X,Y,Z,F,S) to G-Code instructions. The (X,Y,Z) coordinates are
        transformed using the transformation matrix that takes into account the rotation of a given rotation_angle
        and the homothety to compensate the (effective) refractive index different from 1. Moreover, if the warp_flag
        is True the points are compensated along the z-direction.

        The transformed points are then parsed together with the feed rate and shutter state coordinate to produce
        the LINEAR movements.

        :param points: Numpy matrix containing the values of the tuple [X,Y,Z,F,S] coordinates.
        :type points: numpy.ndarray
        :return: None
        """

        x_c, y_c, z_c, f_c, s_c = self.transform_points(points)
        args = [self._format_args(x, y, z, f) for (x, y, z, f) in zip(x_c, y_c, z_c, f_c)]
        for (arg, s) in zip_longest(args, s_c):
            if s == 0 and self._shutter_on is True:
                self.shutter('OFF')
                self.dwell(self.long_pause)
            elif s == 1 and self._shutter_on is False:
                self.shutter('ON')
                self.dwell(self.long_pause)
            else:
                self._instructions.append(f'LINEAR {arg}\n')
        self.dwell(self.long_pause)

    def transform_points(self, points):
        x, y, z, fc, sc = points.T
        x, y, z = self.flip_path(x, y, z)
        point_matrix = np.stack((x, y, z), axis=-1).astype(np.float32)
        point_matrix -= np.array([self.new_origin[0], self.new_origin[1], 0]).T
        if self.warp_flag:
            point_matrix = np.matmul(point_matrix, self.t_matrix())
            x_c, y_c, z_c = self.compensate(point_matrix).T
        else:
            x_c, y_c, z_c = np.matmul(point_matrix, self.t_matrix()).T
        return x_c, y_c, z_c, fc, sc

    def flip_path(self, xc, yc, zc):
        """
        Flip the laser path along the x-, y- and z-coordinates
        :return: None
        """

        flip_toggle = np.array([1, 1, 1])
        # reverse the coordinates arrays to flip
        if self.flip_x:
            flip_toggle[0] = -1
            xc = np.flip(xc)
        if self.flip_y:
            flip_toggle[1] = -1
            yc = np.flip(yc)
        if self.flip_z:
            flip_toggle[2] = -1
            zc = np.flip(zc)

        # create flip matrix (+1 -> no flip, -1 -> flip)
        flip_matrix = np.diag(flip_toggle)

        # create the displacement matrix to map the transformed min/max coordinates to the original min/max coordinates)
        points_matrix = np.array([xc, yc, zc])
        displacements = np.array([np.max(xc) + np.min(xc),
                                  np.max(yc) + np.min(yc),
                                  np.max(zc) + np.min(zc)])
        S = np.multiply((1 - flip_toggle) / 2, displacements)

        # matrix multiplication and sum element-wise, add the displacement only to the flipped coordinates
        flip_x, flip_y, flip_z = map(add, flip_matrix @ points_matrix, S)

        # update coordinates
        if self.flip_x:
            xc = np.flip(flip_x)
        else:
            xc = flip_x
        if self.flip_y:
            yc = np.flip(flip_y)
        else:
            yc = flip_y
        if self.flip_z:
            zc = np.flip(flip_z)
        else:
            zc = flip_z
        return xc, yc, zc

    def instruction(self, instr: str):
        """
        Adds a G-Code instruction passed as parameter to the PGM file.

        :param instr: Instruction line to be added to the PGM file. The ``\\n`` character is optional.
        :type instr: str
        :return: None
        """
        if instr.endswith('\n'):
            self._instructions.append(instr)
        else:
            self._instructions.append(instr + '\n')

    def close(self, filename: str = None, verbose: bool = False):
        """
        Dumps all the instruction in self._instruction in a .pgm file.
        The filename is specified during the class instatiation. If no extension is present, the proper one is
        automatically added.

        :param filename: Different filename. The default is None, using self.filename.
        :type filename: str
        :param verbose: Print when G-Code export is finished. The default is False.
        :type verbose: bool
        :return: None

        :raise ValueError: Missed filename.
        """

        # filename overrides self.filename. If not present, self.filename must not be None.
        if filename is None and self.filename is None:
            raise ValueError('No filename given.')

        if filename:
            pgm_filename = filename
        else:
            pgm_filename = self.filename

        # if not present in the filename, add the proper file extension
        if not pgm_filename.endswith('.pgm'):
            pgm_filename += '.pgm'

        if self.export_dir:
            if not os.path.exists(self.export_dir):
                os.makedirs(self.export_dir)
            pgm_filename = os.path.join(self.export_dir, pgm_filename)

        # write instruction to file
        with open(pgm_filename, 'w') as f:
            f.write(''.join(self._instructions))
        self._instructions.clear()
        if verbose:
            print('G-code compilation completed.')

    def compensate(self, pts: np.ndarray) -> np.ndarray:
        """
        Returns the points compensated along z-direction for the refractive index, the offset and the glass warp.

        :param pts: ``[X,Y,Z]`` matrix or just a single point
        :type pts: np.ndarray
        :return: ``[X,Y,Z]`` matrix of compensated points
        :rtype: np.ndarray
        """
        pts_comp = deepcopy(np.array(pts))

        if pts_comp.size > 3:
            zwarp = [float(self.fwarp(x, y)) for x, y in zip(pts_comp[:, 0], pts_comp[:, 1])]
            zwarp = np.array(zwarp)
            pts_comp[:, 2] = (pts_comp[:, 2] + zwarp / self.neff)
        else:
            pts_comp[2] = (pts_comp[2] + self.fwarp(pts_comp[0], pts_comp[1]) / self.neff)
        return pts_comp

    def t_matrix(self, dim: int = 3) -> np.ndarray:
        """
        Given the rotation rotation_angle and the rifraction index, the function compute the transformation matrix as
        composition of rotatio matrix (RM) and a homothety matrix (SM).

        :param dim: Dimension of the transformation matrix. The default is 3.
        :type dim: int
        :return: Transformation matrix, TM = SM*RM
        :rtype: np.array

        :raise ValueError: Dimension not valid
        """
        RM = np.array([[np.cos(self.rotation_angle), -np.sin(self.rotation_angle), 0],
                       [np.sin(self.rotation_angle), np.cos(self.rotation_angle), 0],
                       [0, 0, 1]])
        SM = np.array([[1, 0, 0],
                       [0, 1, 0],
                       [0, 0, 1 / self.neff]])
        t_mat = SM @ RM
        if dim == 3:
            return t_mat.T
        elif dim == 2:
            # export xy-submatrix
            ixgrid = np.ix_([0, 1], [0, 1])
            return t_mat[ixgrid].T
        else:
            raise ValueError(f'Dimension not valid. dim must be either 2 or 3. Given {dim}.')

    # Private interface
    def _format_args(self, x: float = None, y: float = None, z: float = None, f: float = None) -> str:
        """
        Utility function that creates a string prepending the coordinate name to the given value for all the given
        the coordinates ``[X,Y,Z]`` and feed rate ``F``.
        The decimal precision can be set by the user by setting the output_digits attribute.

        :param x: Value of the x-coordinate [mm]. The default is None.
        :type x: float
        :param y: Value of the y-coordinate [mm]. The default is None.
        :type y: float
        :param z: Value of the z-coordinate [mm]. The default is None.
        :type z: float
        :param f: Value of the f-coordinate [mm]. The default is None.
        :type f: float
        :return: Formatted string of the type: 'X<value> Y<value> Z<value> F<value>'.
        :rtype: str

        :raise ValueError: Try to move null speed.
        """
        args = []
        if x is not None:
            args.append(f'X{x:.{self.output_digits}f}')
        if y is not None:
            args.append(f'Y{y:.{self.output_digits}f}')
        if z is not None:
            args.append(f'Z{z:.{self.output_digits}f}')
        if f is not None:
            if f < 1e-6:
                raise ValueError('Try to move with F = 0.0 mm/s. Check speed parameter.')
            args.append(f'F{f:.{self.output_digits}f}')
        args = ' '.join(args)
        return args

    @staticmethod
    def _parse_filepath(filename: str, filepath: str = None, extension: str = None) -> Path:
        """
        The fuction takes a filename and (optional) filepath. It merges the two and check if the file exists in the
        system.
        An extension parameter can be given as input. In that case the function also checks weather the filename has
        the correct extension.

        :param filename: Name of the file that have to be loaded.
        :type filename: str
        :param filepath: Path of the folder containing the file. The default is None.
        :type filepath: str
        :param extension: File extension. The default is None.
        :type extension: str
        :return: Complete path of the file (filepath + filename).
        :rtype: pathlib.Path
        """
        if extension is not None and not filename.endswith(extension):
            raise ValueError(f'Given filename has wrong extension. Given {filename}, required .{extension}.')

        if filepath is not None:
            file = Path(filepath) / filename
        else:
            file = Path(filename)
        return file

    def _enter_axis_rotation(self, angle: float = None):
        self.comment('ACTIVATE AXIS ROTATION')
        self._instructions.append(f'LINEAR X{0.0:.6f} Y{0.0:.6f} Z{0.0:.6f} F{self.speed_pos:.6f}\n')
        self._instructions.append(f'G84 X Y\n')

        if angle is None:
            return

        angle = float(angle % 360)
        self._instructions.append(f'G84 X Y F{angle}\n\n')

    def _exit_axis_rotation(self):
        self.comment('DEACTIVATE AXIS ROTATION')
        self._instructions.append(f'LINEAR X{0.0:.6f} Y{0.0:.6f} Z{0.0:.6f} F{self.speed_pos:.6f}\n')
        self._instructions.append(f'G84 X Y\n')


class PGMTrench(PGMCompiler):
    def __init__(self, param: dict, trench_columns: List[TrenchColumn]):
        super().__init__(param)
        self.trench_columns = listcast(trench_columns)
        self._param = param

    def write(self, dirname: str = 'trench'):
        """
        Helper function for the compilation of trench columns.
        For each trench in the column, the function first compile a PGM file for border (or wall) and for the floor
        inside a directory given by the user (base_folder).
        Secondly, the function produce a FARCALL.pgm program to fabricate all the trenches in the column.

        :param dirname: Name of the directory in which the .pgm file will be written. The path is relative to the
        current file (.\\dirname\\)
        :type dirname: str
        :return: None
        """

        for col_idx, col in enumerate(self.trench_columns):
            # Prepare directories for export .pgm files
            col_dir = os.path.join(os.getcwd(), self.export_dir, dirname, f'trenchCol{col_idx + 1:03}')
            os.makedirs(col_dir, exist_ok=True)

            # Export walls and floors .pgm scripts
            for i, trench in enumerate(col):
                filename = os.path.join(col_dir, f'trench{i + 1:03}')
<<<<<<< HEAD
                self._export_path(filename, trench, speed=col.speed)

            # Export FARCALL for each trench column
            col_param = dotdict(self._param.copy())
            col_param.filename = os.path.join(os.getcwd(), self.export_dir, dirname, f'FARCALL{col_idx + 1:03}.pgm')
            with PGMCompiler(col_param) as G:
                G.dvar(['ZCURR'])

                for nbox in range(col.nboxz):
                    for t_index, trench in enumerate(col):
                        # load filenames (wall/floor)
                        wall_filename = f'trench{t_index + 1:03}_wall.pgm'
                        floor_filename = f'trench{t_index + 1:03}_floor.pgm'
                        wall_path = os.path.join(col.base_folder, f'trenchCol{col_idx + 1:03}', wall_filename)
                        floor_path = os.path.join(col.base_folder, f'trenchCol{col_idx + 1:03}', floor_filename)

                        x0, y0 = trench.block.exterior.coords[0]
                        z0 = (nbox * col.h_box - col.z_off) / super().neff
                        G.comment(f'+--- COLUMN #{col_idx + 1}, TRENCH #{t_index + 1} LEVEL {nbox + 1} ---+')

                        # WALL
                        G.load_program(wall_path)
                        G.instruction(
                                f'MSGDISPLAY 1, "COL {col_idx + 1:03}, TR {t_index + 1:03}, LV {nbox + 1:03}, W"\n')
                        G.shutter('OFF')
                        if col.u:
                            G.instruction(f'LINEAR U{col.u[0]:.6f}')
                        G.move_to([x0 - self.new_origin[0], y0 - self.new_origin[1], z0], speedpos=col.speed_closed)

                        G.instruction(f'$ZCURR = {z0:.6f}')
                        G.shutter('ON')
                        with G.repeat(col.n_repeat):
                            G.farcall(wall_filename)
                            G.instruction(f'$ZCURR = $ZCURR + {col.deltaz / super().neff:.6f}')
                            G.instruction('LINEAR Z$ZCURR')
                        G.remove_program(wall_filename)

                        # FLOOR
                        G.shutter(state='OFF')
                        G.load_program(floor_path)
                        G.instruction(
                                f'MSGDISPLAY 1, "COL {col_idx + 1:03}, TR {t_index + 1:03}, LV {nbox + 1:03}, F"\n')
                        if col.u:
                            G.instruction(f'LINEAR U{col.u[-1]:.6f}')
                        G.shutter(state='ON')
                        G.farcall(floor_filename)
                        G.shutter('OFF')
                        if col.u:
                            G.instruction(f'LINEAR U{col.u[0]:.6f}')
                        G.remove_program(floor_filename)
                G.instruction('MSGCLEAR -1\n')
            del G

        # MAIN FARCALL, calls all columns .pgm scripts
        if self.trench_columns:
            # MAIN FARCALL parameters
            main_param = dotdict(self._param.copy())
            main_param.filename = os.path.join(dirname, 'MAIN.pgm')
            main_param.aerotech_angle = None

            t_list = [os.path.join(col.base_folder, f'FARCALL{idx + 1:03}.pgm') for idx, col in
                      enumerate(self.trench_columns)]
            with PGMCompiler(main_param) as G:
                G.chiamatutto(t_list)

    def _export_path(self, filename: str, trench: Trench, speed: float = 4):
=======
                self._export_path(filename, trench, f=col.speed)

            self.header()
            self.dwell(1.0)
            self.dvar(['ZCURR'])

            for nbox in range(col.nboxz):
                for t_index, trench in enumerate(col):
                    # load filenames (wall/floor)
                    wall_filename = f'trench{t_index + 1:03}_wall.pgm'
                    floor_filename = f'trench{t_index + 1:03}_floor.pgm'
                    wall_path = os.path.join(col.base_folder, f'trenchCol{col_idx + 1:03}', wall_filename)
                    floor_path = os.path.join(col.base_folder, f'trenchCol{col_idx + 1:03}', floor_filename)

                    x0, y0 = trench.block.exterior.coords[0]
                    z0 = (nbox * col.h_box - col.z_off) / super().neff
                    self.comment(f'+--- TRENCH #{t_index + 1}, LEVEL {nbox + 1} ---+')
                    self.instruction(f'MSGDISPLAY 1, "TRENCH #{t_index + 1}, LEVEL {nbox + 1}"\n')

                    # WALL
                    self.load_program(wall_path)
                    self.shutter('OFF')
                    self.move_to([x0 - self.new_origin[0], y0 - self.new_origin[1], z0], speedpos=col.speed_closed)

                    self.instruction(f'$ZCURR = {z0:.6f}')
                    self.shutter('ON')
                    with self.repeat(col.n_repeat):
                        self.farcall(wall_filename)
                        self.instruction(f'$ZCURR = $ZCURR + {col.deltaz / super().neff:.6f}')
                        self.instruction('LINEAR Z$ZCURR')
                    self.remove_program(wall_path)

                    # FLOOR
                    self.shutter(state='OFF')
                    self.load_program(floor_path)
                    if col.u:
                        self.instruction(f'LINEAR U{col.u[-1]:.6f}')
                    # self.dwell(super().long_pause)
                    self.shutter(state='ON')
                    self.farcall(floor_filename)
                    self.shutter('OFF')
                    if col.u:
                        self.instruction(f'LINEAR U{col.u[0]:.6f}')
                    self.remove_program(floor_path)
            self.instruction('MSGCLEAR -1\n')

            # write instruction to file
            with open(col_pgm, 'w') as f:
                f.write(''.join(self._instructions))

    def _export_path(self, filename: str, trench: Trench, f: float = 4):
>>>>>>> 7ba798e3
        """
        Helper function for the export of the wall and floor instruction of a Trench obj.

        :param filename: Base filename for the wall.pgm and floor.pgm files. If the filename ends with the '.pgm'
        extension, the latter it is stripped and replaced with '_wall.pgm' and '_floor.pgm' to differentiate the two
        paths.
        :type filename: str
        :param trench: Trench obj to export.
        :type trench: Trench
        :param speed: Traslation speed during fabrication [mm/s]. The default is 4 [mm/s].
        :type speed: float
        :return: None
        """
        if filename is None:
            raise ValueError('No filename given.')
        if filename.endswith('.pgm'):
            filename = filename.split('.')[0]

        # Wall script
        points = np.array(trench.block.exterior.coords.xy).T
        self._write_array(filename + '_wall.pgm', points, speed)
        del points

        # Floor script
        points = []
        [points.extend(np.stack(path, axis=-1)) for path in trench.trench_paths()]
        self._write_array(filename + '_floor.pgm', np.array(points), speed)
        del points

    def _write_array(self, pgm_filename: str, points: np.ndarray, f_val: float):
        """
        Helper function that produces a PGM file for a 3D matrix of points at a given traslation speed,
        without shuttering operations.
        The function parse the points input matrix, applies the rotation and homothety transformations and parse all
        the LINEAR instructions.

        :param pgm_filename: Filename of the file in which the G-Code instructions will be written.
        :type pgm_filename: str
        :param points: 3D points matrix. If the points matrix is 2D it is intended as [x,y] coordinates.
        :type points: np.ndarray
        :param f_val: Traslation speed value.
        :type f_val: float, np.ndarray or list
        :return: None
        """

        points -= np.array([self.new_origin[0], self.new_origin[1]]).T

        if points.shape[-1] == 2:
            x_arr, y_arr = np.matmul(points, self.t_matrix(dim=2)).T
            z_arr = [None]
        else:
            x_arr, y_arr, z_arr = np.matmul(points, self.t_matrix()).T

        instr = [self._format_args(x, y, z, f) for (x, y, z, f) in zip_longest(x_arr, y_arr, z_arr, listcast(f_val))]
        gcode_instr = [f'LINEAR {line}\n' for line in instr]
        with open(pgm_filename, 'w') as f:
            f.write(''.join(gcode_instr))


def _example():
    from femto import Waveguide, Cell

    # Data
    PARAMETERS_WG = dotdict(
            scan=6,
            speed=20,
            radius=15,
            pitch=0.080,
            int_dist=0.007,
            lsafe=3,
            samplesize=(25, 3),
    )
    increment = [PARAMETERS_WG.lsafe, 0, 0]

    PARAMETERS_GC = dotdict(
            filename='testPGMcompiler.pgm',
            lab='CAPABLE',
<<<<<<< HEAD
            samplesize=(25, 25),
            rotation_angle=0.0,
            warp_flag=True,
=======
            samplesize=PARAMETERS_WG.samplesize,
            angle=2.0,
            flip_x=True,
>>>>>>> 7ba798e3
    )

    # Calculations
    coup = [Waveguide(PARAMETERS_WG) for _ in range(2)]
    for i, wg in enumerate(coup):
        wg.start([-2, -wg.pitch / 2 + i * wg.pitch, 0.035]) \
            .linear(increment) \
            .sin_mzi((-1) ** i * wg.dy_bend, arm_length=1.0) \
            .sin_mzi((-1) ** i * wg.dy_bend, arm_length=1.0) \
            .linear(increment) \
            .sin_mzi((-1) ** i * wg.dy_bend, arm_length=1.0) \
            .linear([wg.x_end, wg.lasty, wg.lastz], mode='ABS')
        wg.end()

    c = Cell(PARAMETERS_GC)
    c.append(coup)
    c.plot2d()

    # Compilation
    with PGMCompiler(PARAMETERS_GC) as G:
        G.set_home([0, 0, 0])
        with G.repeat(PARAMETERS_WG['scan']):
            for i, wg in enumerate(coup):
                G.comment(f'Modo: {i}')
                G.write(wg.points)
        G.move_to([None, 0, 0.1])
        G.set_home([0, 0, 0])


if __name__ == '__main__':
    _example()<|MERGE_RESOLUTION|>--- conflicted
+++ resolved
@@ -658,7 +658,6 @@
             # Export walls and floors .pgm scripts
             for i, trench in enumerate(col):
                 filename = os.path.join(col_dir, f'trench{i + 1:03}')
-<<<<<<< HEAD
                 self._export_path(filename, trench, speed=col.speed)
 
             # Export FARCALL for each trench column
@@ -725,59 +724,6 @@
                 G.chiamatutto(t_list)
 
     def _export_path(self, filename: str, trench: Trench, speed: float = 4):
-=======
-                self._export_path(filename, trench, f=col.speed)
-
-            self.header()
-            self.dwell(1.0)
-            self.dvar(['ZCURR'])
-
-            for nbox in range(col.nboxz):
-                for t_index, trench in enumerate(col):
-                    # load filenames (wall/floor)
-                    wall_filename = f'trench{t_index + 1:03}_wall.pgm'
-                    floor_filename = f'trench{t_index + 1:03}_floor.pgm'
-                    wall_path = os.path.join(col.base_folder, f'trenchCol{col_idx + 1:03}', wall_filename)
-                    floor_path = os.path.join(col.base_folder, f'trenchCol{col_idx + 1:03}', floor_filename)
-
-                    x0, y0 = trench.block.exterior.coords[0]
-                    z0 = (nbox * col.h_box - col.z_off) / super().neff
-                    self.comment(f'+--- TRENCH #{t_index + 1}, LEVEL {nbox + 1} ---+')
-                    self.instruction(f'MSGDISPLAY 1, "TRENCH #{t_index + 1}, LEVEL {nbox + 1}"\n')
-
-                    # WALL
-                    self.load_program(wall_path)
-                    self.shutter('OFF')
-                    self.move_to([x0 - self.new_origin[0], y0 - self.new_origin[1], z0], speedpos=col.speed_closed)
-
-                    self.instruction(f'$ZCURR = {z0:.6f}')
-                    self.shutter('ON')
-                    with self.repeat(col.n_repeat):
-                        self.farcall(wall_filename)
-                        self.instruction(f'$ZCURR = $ZCURR + {col.deltaz / super().neff:.6f}')
-                        self.instruction('LINEAR Z$ZCURR')
-                    self.remove_program(wall_path)
-
-                    # FLOOR
-                    self.shutter(state='OFF')
-                    self.load_program(floor_path)
-                    if col.u:
-                        self.instruction(f'LINEAR U{col.u[-1]:.6f}')
-                    # self.dwell(super().long_pause)
-                    self.shutter(state='ON')
-                    self.farcall(floor_filename)
-                    self.shutter('OFF')
-                    if col.u:
-                        self.instruction(f'LINEAR U{col.u[0]:.6f}')
-                    self.remove_program(floor_path)
-            self.instruction('MSGCLEAR -1\n')
-
-            # write instruction to file
-            with open(col_pgm, 'w') as f:
-                f.write(''.join(self._instructions))
-
-    def _export_path(self, filename: str, trench: Trench, f: float = 4):
->>>>>>> 7ba798e3
         """
         Helper function for the export of the wall and floor instruction of a Trench obj.
 
@@ -855,15 +801,9 @@
     PARAMETERS_GC = dotdict(
             filename='testPGMcompiler.pgm',
             lab='CAPABLE',
-<<<<<<< HEAD
-            samplesize=(25, 25),
-            rotation_angle=0.0,
-            warp_flag=True,
-=======
             samplesize=PARAMETERS_WG.samplesize,
             angle=2.0,
             flip_x=True,
->>>>>>> 7ba798e3
     )
 
     # Calculations
